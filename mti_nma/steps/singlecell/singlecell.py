#!/usr/bin/env python
# -*- coding: utf-8 -*-

import logging
from pathlib import Path
from typing import Dict, List, Optional, Union
import shutil
import numpy as np
import pandas as pd

from datastep import Step, log_run_params

from .singlecell_utils import query_data_from_labkey, crop_object

###############################################################################

log = logging.getLogger(__name__)

###############################################################################

class Singlecell(Step):

    def __init__(
        self,
        clean_before_run=False,
        direct_upstream_tasks: Optional[List["Step"]] = None,
        filepath_columns=["RawFilePath", "SegFilePath"],
        config: Optional[Union[str, Path, Dict[str, str]]] = None
    ):
        super().__init__(
            clean_before_run=clean_before_run,
            direct_upstream_tasks=direct_upstream_tasks,
            filepath_columns=filepath_columns,
            config=config
        )

    @log_run_params
<<<<<<< HEAD
    def run(self, cell_line_id='AICS-13', nsamples=16, **kwargs):

        '''
            This function will collect all FOVs of a particular cell
            line from LabKey and their corresponding nuclear segmentations.
            Results are returned as a dataframe where each row
            corresponds to one FOV.

            The dataframe is sampled according to the input parameter
            `nsampels`.

            Next we select at random one nucleus from each of the remaining
            FOVs to perform nma analysis on.

            Raw and segmented images of selected nuclei are cropped and resized
            to isotropic volume with pixel size 0.135um (compatitle with 40X).

            :: IMPORTANT:
            The line
                raw = AICSImage(df.ReadPathRaw[FOVId]).get_image_data('ZYX', S=0, T=0, C=-2)
            may not return the nuclear channel for cell lines other than Lamin.


        Parameters
        ----------
        cell_line_id: str
            Name of the cell line where nuclei are going to be sampled from
            AICS-13 = Lamin

        nsamples: int
            Number of cells to sample randomly (but with set seed) from dataset
        '''

        import uuid
        import numpy as np
        np.random.seed(666)
        import pandas as pd
        from tqdm import tqdm
        from pathlib import Path
        from aicsimageio import AICSImage, writers

        if nsamples > 0:

            self.manifest = pd.DataFrame([])

            print("Loading data from LabKey...")

            df = query_data_from_labkey(CellLineId=cell_line_id) # 13 = Lamin

            print(f"Number of FOVs available = {df.shape[0]}. Sampling {nsamples} FOVs now.")

            df = df.sample(n=nsamples)

            for fov_id in tqdm(df.index[:1]):

                sx = df.PixelScaleX[fov_id]
                sy = df.PixelScaleY[fov_id]
                sz = df.PixelScaleZ[fov_id]

                # C=-2 may not return the DNA channel for other cell lines. Need validation.
                raw = AICSImage(df.ReadPathRaw[fov_id]).get_image_data('ZYX', S=0, T=0, C=-2)
                seg = AICSImage(df.ReadPathSeg[fov_id]).get_image_data('ZYX', S=0, T=0, C= 0)

                # Select one label from seg image at random
                obj_label = np.random.randint(low=1, high=1+seg.max())

                raw, seg = crop_object(
                    raw = raw,
                    seg = seg,
                    obj_label = obj_label,
                    isotropic = (sx,sy,sz))

                # Create an unique id for this object
                cell_id = uuid.uuid4().hex[:8]

                # Save images
                writer = writers.OmeTiffWriter(self.step_local_staging_dir.as_posix() + f'/{cell_id}.raw.tif')
                writer.save(raw, dimension_order='ZYX')

                writer = writers.OmeTiffWriter(self.step_local_staging_dir.as_posix() + f'/{cell_id}.seg.tif')
                writer.save(seg, dimension_order='ZYX')

                pdSerie = pd.Series({
                        'RawFilePath': f'{cell_id}.raw.tif',
                        'SegFilePath': f'{cell_id}.seg.tif',
                        'OriginalFOVPathRaw': df.ReadPathRaw[fov_id],
                        'OriginalFOVPathSeg': df.ReadPathSeg[fov_id],
                        'FOVId': fov_id,
                        'CellId': cell_id}, name=cell_id)

                self.manifest = self.manifest.append(pdSerie)

            # save manifest as csv

            self.manifest = self.manifest.astype({'FOVId': 'int64'})

            self.manifest.to_csv(
                self.step_local_staging_dir / Path("manifest.csv"), index=False
=======
    def run(self, nsamples=16, **kwargs):
        """

        This function will gather the data for which we want to
        perform the normal mode analysis on. For now we will be
        working on a very small dataset as a proof of concept.
        The sample dataset is from the colony dataset that
        Matheus used in the ASCB-2019 talk.

        Data was imaged at 20X and tranfered to 100X for
        segmentation. The segmented images were downsampled to
        40X for tracking. Next we proceed with the single cell
        croping that creates single cell isotropic volumes with
        pixel size of 0.135um.

        Parameters
        ----------
        nsamples: int
            Number of cells to sample randomly (but with set seed) from dataset
        """

        # Set reproducible random seed
        np.random.seed(666)

        # Set local directory to access raw data
        raw_data_dir = Path('/Users/juliec/mti/raw_data')

        # Load data from local directory, drawing random samples from among the cells
        df = pd.read_csv(raw_data_dir / Path('ColonyMovie-ASCB2019.csv'), index_col=0)
        df = df[['CellId', 'crop_raw', 'crop_seg']].sample(n=nsamples)
        df = df.set_index('CellId')

        # Create directory to save data for this step in local staging
        sc_data_dir = self.step_local_staging_dir / Path('singlecell_data')
        sc_data_dir.mkdir(parents=True, exist_ok=True)

        # Copy files to self.step_local_staging_dir and record in manifest
        self.manifest = pd.DataFrame([])
        for CellId in df.index:
            shutil.copy(
                src=raw_data_dir / Path('raw.ome.tif'),
                dst=sc_data_dir / Path(f'{CellId}.raw.tif')
            )
            shutil.copy(
                src=raw_data_dir / Path('segmentation.ome.tif'),
                dst=sc_data_dir / Path(f'{CellId}.seg.tif')
>>>>>>> 516bce50
            )
            pdSerie = pd.Series(
                {
                    'RawFilePath': str(sc_data_dir / Path(f'{CellId}.raw.tif')),
                    'SegFilePath': str(sc_data_dir / Path(f'{CellId}.seg.tif')),
                    'CellId': CellId,
                }, name=CellId)
            self.manifest = self.manifest.append(pdSerie)

        # Save manifest as csv
        self.manifest.to_csv(
            self.step_local_staging_dir / Path("manifest.csv"), index=False
        )<|MERGE_RESOLUTION|>--- conflicted
+++ resolved
@@ -35,7 +35,6 @@
         )
 
     @log_run_params
-<<<<<<< HEAD
     def run(self, cell_line_id='AICS-13', nsamples=16, **kwargs):
 
         '''
@@ -134,64 +133,4 @@
 
             self.manifest.to_csv(
                 self.step_local_staging_dir / Path("manifest.csv"), index=False
-=======
-    def run(self, nsamples=16, **kwargs):
-        """
-
-        This function will gather the data for which we want to
-        perform the normal mode analysis on. For now we will be
-        working on a very small dataset as a proof of concept.
-        The sample dataset is from the colony dataset that
-        Matheus used in the ASCB-2019 talk.
-
-        Data was imaged at 20X and tranfered to 100X for
-        segmentation. The segmented images were downsampled to
-        40X for tracking. Next we proceed with the single cell
-        croping that creates single cell isotropic volumes with
-        pixel size of 0.135um.
-
-        Parameters
-        ----------
-        nsamples: int
-            Number of cells to sample randomly (but with set seed) from dataset
-        """
-
-        # Set reproducible random seed
-        np.random.seed(666)
-
-        # Set local directory to access raw data
-        raw_data_dir = Path('/Users/juliec/mti/raw_data')
-
-        # Load data from local directory, drawing random samples from among the cells
-        df = pd.read_csv(raw_data_dir / Path('ColonyMovie-ASCB2019.csv'), index_col=0)
-        df = df[['CellId', 'crop_raw', 'crop_seg']].sample(n=nsamples)
-        df = df.set_index('CellId')
-
-        # Create directory to save data for this step in local staging
-        sc_data_dir = self.step_local_staging_dir / Path('singlecell_data')
-        sc_data_dir.mkdir(parents=True, exist_ok=True)
-
-        # Copy files to self.step_local_staging_dir and record in manifest
-        self.manifest = pd.DataFrame([])
-        for CellId in df.index:
-            shutil.copy(
-                src=raw_data_dir / Path('raw.ome.tif'),
-                dst=sc_data_dir / Path(f'{CellId}.raw.tif')
-            )
-            shutil.copy(
-                src=raw_data_dir / Path('segmentation.ome.tif'),
-                dst=sc_data_dir / Path(f'{CellId}.seg.tif')
->>>>>>> 516bce50
-            )
-            pdSerie = pd.Series(
-                {
-                    'RawFilePath': str(sc_data_dir / Path(f'{CellId}.raw.tif')),
-                    'SegFilePath': str(sc_data_dir / Path(f'{CellId}.seg.tif')),
-                    'CellId': CellId,
-                }, name=CellId)
-            self.manifest = self.manifest.append(pdSerie)
-
-        # Save manifest as csv
-        self.manifest.to_csv(
-            self.step_local_staging_dir / Path("manifest.csv"), index=False
-        )+            )