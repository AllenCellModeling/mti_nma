--- conflicted
+++ resolved
@@ -30,11 +30,7 @@
         )
 
     @log_run_params
-<<<<<<< HEAD
-    def run(self, cell_line_id="AICS-13", nsamples=3, **kwargs):
-=======
     def run(self, cell_line_id='AICS-13', nsamples=2, **kwargs):
->>>>>>> 6190e042
 
         """
             This function will collect all FOVs of a particular cell
