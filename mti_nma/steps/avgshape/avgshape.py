--- conflicted
+++ resolved
@@ -61,10 +61,6 @@
         run_shcoeffs_analysis(df=df_coeffs, savedir=avg_data_dir)
 
         # Avg the sh coefficients over all samples and create avg mesh
-<<<<<<< HEAD
-        df_coeffs_avg = df_coeffs.agg(["mean"])
-        mesh_avg = aicsshtools.get_reconstruction_from_dataframe(df=df_coeffs_avg)
-=======
         df_coeffs_avg = df_coeffs.agg(['mean'])
         coeffs_avg = df_coeffs_avg.values
 
@@ -74,7 +70,7 @@
         coeffs_avg = coeffs_avg.reshape(-2,lmax,lmax)
 
         mesh_avg, _ = aicsshtools.get_reconstruction_from_coeffs(coeffs=coeffs_avg)
->>>>>>> 6190e042
+
         aicsshtools.save_polydata(
             mesh=mesh_avg,
             filename=str(avg_data_dir / "avgshape.vtk")
