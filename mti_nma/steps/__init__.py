--- conflicted
+++ resolved
@@ -1,14 +1,10 @@
 # -*- coding: utf-8 -*-
-<<<<<<< HEAD
+
 from .raw import Raw
 from .singlecell import Singlecell
 from .shparam import Shparam
 from .avgshape import Avgshape
-
-__all__ = ["Raw", "Singlecell", "Shparam", "Avgshape"]
-=======
 from .mesh import Mesh
 from .nma import Nma
 
-__all__ = ["Mesh", "Nma"]
->>>>>>> 7076dd2d
+__all__ = ["Raw", "Singlecell", "Shparam", "Avgshape","Mesh", "Nma"]