--- conflicted
+++ resolved
@@ -8,7 +8,7 @@
 from aicsshparam import aicsshparam, aicsshtools
 
 from datastep import Step, log_run_params
-from datastep.file_utils import manifest_filepaths_rel2abs
+# from datastep.file_utils import manifest_filepaths_rel2abs
 
 from ..singlecell import Singlecell
 
@@ -59,7 +59,7 @@
             # Here is the place where I need someone taking a look at the
             # aicsshparam package to see what is the best way to return
             # the outputs
-<<<<<<< HEAD
+
             (coeffs, grid), (_, mesh_init, _, grid_init) = aicsshparam.get_shcoeffs(
                 image=seg,
                 lmax=8,
@@ -73,41 +73,20 @@
             # Store spherical harmonic coefficients in dataframe by cell id
             df_coeffs = pd.DataFrame(coeffs, index=[CellId])
             df_coeffs.index = df_coeffs.index.rename("CellId")
-=======
-            (coeffs, grid), (_, mesh_initial, _, grid_initial) = aicsshparam.get_shcoeffs(
-                image = seg,
-                lmax = 8,
-                sigma = 1)
-
-            # Compute reconstruction error
-            mean_sq_error = aicsshtools.get_reconstruction_error(
-                grid_input = grid_initial,
-                grid_rec = grid)
-
-            # Store spherical harmonic coefficients in dataframe by cell id
-            df_coeffs = pd.DataFrame(coeffs, index=[CellId])
-            df_coeffs.index = df_coeffs.index.rename('CellId')
->>>>>>> ac5017d8
 
             # Mesh reconstructed with the sh coefficients
             mesh_shparam = aicsshtools.get_reconstruction_from_grid(grid=grid)
 
             # Save meshes as VTK file
             aicsshtools.save_polydata(
-<<<<<<< HEAD
                 mesh=mesh_init, 
                 filename=str(
                     sh_data_dir / f"{CellId}.initial.vtk")
-=======
-                mesh = mesh_initial, 
-                filename = str(
-                    sh_data_dir / Path(f'{CellId}.initial.vtk'))
->>>>>>> ac5017d8
             )
             aicsshtools.save_polydata(
-                mesh = mesh_shparam, 
-                filename = str(
-                    sh_data_dir / Path(f'{CellId}.shparam.vtk'))
+                mesh=mesh_shparam, 
+                filename=str(
+                    sh_data_dir / f'{CellId}.shparam.vtk')
             )
 
             # Save coeffs into a csv file in local staging
@@ -118,11 +97,7 @@
             # Build dataframe of saved files to store in manifest
             pdSerie = pd.Series(
                 {
-<<<<<<< HEAD
                     "InitialMeshFilePath": sh_data_dir / f"{CellId}.initial.vtk",
-=======
-                    "InitialMeshFilePath": sh_data_dir / f"{CellId}.initial.vtk"),
->>>>>>> ac5017d8
                     "ShparamMeshFilePath": sh_data_dir / f"{CellId}.shparam.vtk",
                     "CoeffsFilePath": sh_data_dir / f"{CellId}.shparam.csv",
                     "MeanSqError": mean_sq_error,
