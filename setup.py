#!/usr/bin/env python
# -*- coding: utf-8 -*-

"""The setup script."""

from setuptools import find_packages, setup

with open("README.md") as readme_file:
    readme = readme_file.read()

test_requirements = [
    "codecov",
    "flake8",
    "black",
    "pytest",
    "pytest-cov",
    "pytest-raises",
]

setup_requirements = [
    "pytest-runner",
]

dev_requirements = [
    "bumpversion>=0.5.3",
    "coverage>=5.0a4",
    "flake8>=3.7.7",
    "ipython>=7.5.0",
    "m2r>=0.2.1",
    "pytest>=4.3.0",
    "pytest-cov==2.6.1",
    "pytest-raises>=0.10",
    "pytest-runner>=4.4",
    "Sphinx>=2.0.0b1",
    "sphinx_rtd_theme>=0.1.2",
    "tox>=3.5.2",
    "twine>=1.13.0",
    "wheel>=0.33.1",
]

interactive_requirements = [
    "altair",
    "jupyterlab",
<<<<<<< HEAD
    "matplotlib"
=======
    "matplotlib",
>>>>>>> 1b2121f9
]

requirements = [
    "aicsimageio",
    "aicsshparam",
    "bokeh",
    "datastep>=0.1.5",
    "dask[bag]",
    "dask_jobqueue",
    "docutils<0.16",  # needed for botocore (quilt dependency)
    "fire",
    "lkaccess",
    "msgpack==0.6.2",  # needed to resolve dep conflict for prefect
    "numpy",
    "numpy-stl",
    "pandas",
    "pyshtools",
    "python-dateutil<=2.8.0",  # need <=2.8.0 for quilt3 in step
    "scikit-image",
    "seaborn",
    "vtk",
]

extra_requirements = {
    "test": test_requirements,
    "setup": setup_requirements,
    "dev": dev_requirements,
    "interactive": interactive_requirements,
    "all": [
        *requirements,
        *test_requirements,
        *setup_requirements,
        *dev_requirements,
        *interactive_requirements
    ]
}

setup(
    author="Julie Cass",
    author_email="juliec@alleninstitute.org",
    classifiers=[
        "Development Status :: 2 - Pre-Alpha",
        "Intended Audience :: Developers",
        "License :: Free for non-commercial use",
        "Natural Language :: English",
        "Programming Language :: Python :: 3.6",
        "Programming Language :: Python :: 3.7",
    ],
    description="Workflow for normal mode analysis",
    entry_points={"console_scripts": [
        "mti_nma=mti_nma.bin.cli:cli",
        "color_vertices=mti_nma.bin.color_vertices:main"
    ]},
    install_requires=requirements,
    license="Allen Institute Software License",
    long_description=readme,
    long_description_content_type="text/markdown",
    include_package_data=True,
    keywords="mti_nma",
    name="mti_nma",
    packages=find_packages(exclude=["tests", "*.tests", "*.tests.*"]),
    python_requires=">=3.6",
    setup_requires=setup_requirements,
    test_suite="mti_nma/tests",
    tests_require=test_requirements,
    extras_require=extra_requirements,
    url="https://github.com/jcass11/mti_nma",
    # Do not edit this string manually, always use bumpversion
    # Details in CONTRIBUTING.rst
    version="0.1.0",
    zip_safe=False,
)<|MERGE_RESOLUTION|>--- conflicted
+++ resolved
@@ -41,11 +41,7 @@
 interactive_requirements = [
     "altair",
     "jupyterlab",
-<<<<<<< HEAD
-    "matplotlib"
-=======
     "matplotlib",
->>>>>>> 1b2121f9
 ]
 
 requirements = [
